[build-system]
requires = ["setuptools>=61.0.0", "wheel"]
build-backend = "setuptools.build_meta"

[project]
name = "ros_license_toolkit"
version = "1.3.0"
description = "Checks ROS packages for correct license declaration."
readme = "README.md"
authors = [
    {name = "Christian Henkel", email = "christian.henkel2@de.bosch.com"},
]
license = {file = "LICENSE"}
classifiers = [
    "License :: OSI Approved :: Apache Software License",
    "Programming Language :: Python :: 3",
    "Programming Language :: Python :: 3.7",
    "Programming Language :: Python :: 3.8",
    "Programming Language :: Python :: 3.9",
    "Programming Language :: Python :: 3.10",
    "Programming Language :: Python :: 3.11",
    "Framework :: Robot Framework :: Tool",
    "Topic :: Software Development :: Quality Assurance",
    "Topic :: Software Development :: Libraries :: Python Modules",
]
keywords = ["ros", "license", "toolkit", "oss", "packages"]
dependencies = [
    "gitpython",
    "rospkg",
<<<<<<< HEAD
    "scancode-toolkit<=32.0.8",
=======
    "scancode-toolkit>=32.0.8",
>>>>>>> 4febc869
    "spdx-tools<=0.7.1"
]
requires-python = ">=3.7"

[project.optional-dependencies]
dev = ["pytest", "pytest-cov", "pycodestyle", "flake8", "mypy", "isort", "bumpver"]

[project.urls]
homepage = "https://github.com/boschresearch/ros_license_toolkit"
repository = "https://github.com/boschresearch/ros_license_toolkit"

[project.scripts]
ros_license_toolkit = "ros_license_toolkit.main:main"

[isort]
profile = "google"<|MERGE_RESOLUTION|>--- conflicted
+++ resolved
@@ -27,11 +27,7 @@
 dependencies = [
     "gitpython",
     "rospkg",
-<<<<<<< HEAD
-    "scancode-toolkit<=32.0.8",
-=======
     "scancode-toolkit>=32.0.8",
->>>>>>> 4febc869
     "spdx-tools<=0.7.1"
 ]
 requires-python = ">=3.7"
