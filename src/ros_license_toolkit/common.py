# Copyright (c) 2023 - for information on the respective copyright owner
# see the NOTICE file and/or the repository
# https://github.com/boschresearch/ros_license_toolkit

# Licensed under the Apache License, Version 2.0 (the "License");
# you may not use this file except in compliance with the License.
# You may obtain a copy of the License at

#     http://www.apache.org/licenses/LICENSE-2.0

# Unless required by applicable law or agreed to in writing, software
# distributed under the License is distributed on an "AS IS" BASIS,
# WITHOUT WARRANTIES OR CONDITIONS OF ANY KIND, either express or implied.
# See the License for the specific language governing permissions and
# limitations under the License.

"""Common utility functions."""

<<<<<<< HEAD
import json
from typing import Any, Dict, List

REQUIRED_PERCENTAGE_OF_LICENSE_TEXT = 95.0
=======
from typing import Any, Dict, Optional
>>>>>>> 87bd4fc1

REQUIRED_PERCENTAGE_OF_LICENSE_TEXT = 95.0

<<<<<<< HEAD
def is_license_text_file(scan_results: Dict[str, Any]) -> bool:
    """Check if a file is a license text file."""
    return (
        scan_results["percentage_of_license_text"] >=
        REQUIRED_PERCENTAGE_OF_LICENSE_TEXT)


def get_ignored_content() -> List[str]:
    """Return all ignored patterns from 'ignore_in_scan.json'"""
    ignored_content: List[str] = []
    with open("ignore_in_scan.json", 'r', encoding="utf-8") as f:
        data = json.loads(f.read())
        f.close()
    ignored_content.extend(data['ignoring'])
    return ignored_content
=======

def get_spdx_license_name(scan_results: Dict[str, Any]) -> Optional[str]:
    """Get the SPDX license name from scan results."""
    if scan_results['percentage_of_license_text'] \
       >= REQUIRED_PERCENTAGE_OF_LICENSE_TEXT:
        return scan_results['detected_license_expression_spdx']
    return None
>>>>>>> 87bd4fc1
<|MERGE_RESOLUTION|>--- conflicted
+++ resolved
@@ -16,23 +16,19 @@
 
 """Common utility functions."""
 
-<<<<<<< HEAD
 import json
-from typing import Any, Dict, List
-
-REQUIRED_PERCENTAGE_OF_LICENSE_TEXT = 95.0
-=======
-from typing import Any, Dict, Optional
->>>>>>> 87bd4fc1
+from typing import Any, Dict, List, Optional
 
 REQUIRED_PERCENTAGE_OF_LICENSE_TEXT = 95.0
 
-<<<<<<< HEAD
-def is_license_text_file(scan_results: Dict[str, Any]) -> bool:
-    """Check if a file is a license text file."""
-    return (
-        scan_results["percentage_of_license_text"] >=
-        REQUIRED_PERCENTAGE_OF_LICENSE_TEXT)
+REQUIRED_PERCENTAGE_OF_LICENSE_TEXT = 95.0
+
+def get_spdx_license_name(scan_results: Dict[str, Any]) -> Optional[str]:
+    """Get the SPDX license name from scan results."""
+    if scan_results['percentage_of_license_text'] \
+       >= REQUIRED_PERCENTAGE_OF_LICENSE_TEXT:
+        return scan_results['detected_license_expression_spdx']
+    return None
 
 
 def get_ignored_content() -> List[str]:
@@ -42,13 +38,4 @@
         data = json.loads(f.read())
         f.close()
     ignored_content.extend(data['ignoring'])
-    return ignored_content
-=======
-
-def get_spdx_license_name(scan_results: Dict[str, Any]) -> Optional[str]:
-    """Get the SPDX license name from scan results."""
-    if scan_results['percentage_of_license_text'] \
-       >= REQUIRED_PERCENTAGE_OF_LICENSE_TEXT:
-        return scan_results['detected_license_expression_spdx']
-    return None
->>>>>>> 87bd4fc1
+    return ignored_content