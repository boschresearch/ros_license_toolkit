--- conflicted
+++ resolved
@@ -17,12 +17,9 @@
 """This module contains the checks for the linter."""
 
 from enum import IntEnum
-<<<<<<< HEAD
 from pprint import pformat
 from typing import Any, Dict, List, Optional, Tuple
 from lxml import etree
-=======
->>>>>>> 6d7a45d6
 
 from ros_license_toolkit.package import Package, PackageException
 from ros_license_toolkit.ui_elements import NO_REASON_STR, green, red, yellow
@@ -109,7 +106,6 @@
 
     def _check(self, package: Package):
         """Check `package`. To be overwritten by subclasses."""
-<<<<<<< HEAD
         raise NotImplementedError("Overwrite this")
 
 
@@ -464,7 +460,4 @@
 
     comm_parent = os.path.commonpath([parent])
     comm_child_parent = os.path.commonpath([parent, child])
-    return comm_parent == comm_child_parent
-=======
-        raise NotImplementedError("Overwrite this")
->>>>>>> 6d7a45d6
+    return comm_parent == comm_child_parent