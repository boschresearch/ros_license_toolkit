--- conflicted
+++ resolved
@@ -44,12 +44,6 @@
 
 def get_spdx_license_name(scan_results: Dict[str, Any]) -> Optional[str]:
     """Get the SPDX license name from scan results."""
-<<<<<<< HEAD
-    if scan_results['percentage_of_license_text'] >=\
-            REQUIRED_PERCENTAGE_OF_LICENSE_TEXT:
-        return scan_results['detected_license_expression_spdx']
-    return None
-=======
     return next(
         (
             _license["spdx_license_key"]
@@ -58,7 +52,6 @@
         ),
         None,
     )
->>>>>>> 5905f0c4
 
 
 class PackageException(Exception):
