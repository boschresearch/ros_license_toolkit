--- conflicted
+++ resolved
@@ -28,62 +28,6 @@
     return [cpr['copyright'] for cpr in scan_results['copyrights']]
 
 
-<<<<<<< HEAD
-def _get_year_from_copyright_str(cpr_str: str) -> Union[int, Tuple[int, int]]:
-    """Get the year from a copyright string."""
-    finds = re.findall(r"\d{4}", cpr_str)
-    if len(finds) == 1:
-        return int(finds[0])
-    elif len(finds) == 2:
-        return (int(finds[0]), int(finds[1]))
-    else:
-        raise ValueError("Unexpected number of digits in year")
-
-
-class CopyrightPerFile:
-    """A copyright notice for a single file."""
-
-    def __init__(self, file_path: str, copyright_text: str):
-        self.file_path = file_path
-        for prefix_to_remove in [
-            'copyright (c) ',
-            'copyright (c)',
-            'copyright ',
-            'copyright',
-        ]:
-            if copyright_text.lower().startswith(prefix_to_remove):
-                copyright_text = copyright_text[len(prefix_to_remove):]
-                break
-        self.copyright_text = copyright_text
-
-    def __str__(self):
-        return self.copyright_text
-
-
-class CopyrightPerPkg:
-    def __init__(self, pkg):
-        self.pkg = pkg
-        # one section per license tag
-        # each section is a list of unique copyright lines
-        self.copyright_strings: Dict[str, List[str]] = {}
-        for key, license_tag in self.pkg.license_tags.items():
-            cprs = set()
-            for source_file in license_tag.source_files:
-                fpath = os.path.join(self.pkg.abspath, source_file)
-                print(fpath)
-                res = get_copyrights(fpath)
-                print(res)
-                if len(res) == 0:
-                    continue
-                for cpr in _get_copyright_strs_from_results(res):
-                    cprs.add(CopyrightPerFile(source_file, cpr))
-            self.copyright_strings[key] = sorted(
-                {cpr.copyright_text for cpr in cprs})
-
-    def __str__(self):
-        return " ".join(" ".join(copyrights)
-                        for copyrights in self.copyright_strings.values())
-=======
 def _clean_copyright_text(copyright_text: str):
     for prefix_to_remove in [
         'copyright (c) ',
@@ -110,5 +54,4 @@
             for cpr in _get_copyright_strs_from_results(res):
                 cprs.add(_clean_copyright_text(cpr))
         copyright_strings[key] = sorted(list(cprs))
-    return copyright_strings
->>>>>>> f0a81ba3
+    return copyright_strings