--- conflicted
+++ resolved
@@ -161,16 +161,6 @@
         self.assertTrue(check_output_status(
             stdout, SUCCESS, WARNING, FAILURE, FAILURE, SUCCESS))
 
-<<<<<<< HEAD
-    def test_pkg_spdx_name(self):
-        """Test on a package with a license declared in the package.xml
-        with the SPDX name."""
-        process, stdout = open_subprocess("test_pkg_spdx_name")
-        self.assertEqual(os.EX_OK, process.returncode)
-        self.assertTrue(check_output_status(stdout))
-
-=======
->>>>>>> 630ddb5d
     def test_pkg_spdx_tag(self):
         """Test on a package with a license declared in the package.xml
         with the SPDX tag."""
