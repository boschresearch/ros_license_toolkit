[flake8]
<<<<<<< HEAD
ignore = Q000, I100, I201, W503, W504
=======
ignore = Q000, I100, I201, W503
>>>>>>> 87bd4fc1


[bumpver]
current_version = "1.3.0"
version_pattern = "MAJOR.MINOR.PATCH"
commit = True
tag = True
push = False


[bumpver:file_patterns]
pyproject.toml = 
    version = "{version}"
src/ros_license_toolkit/__init__.py =
    __version__ = "{version}"<|MERGE_RESOLUTION|>--- conflicted
+++ resolved
@@ -1,9 +1,5 @@
 [flake8]
-<<<<<<< HEAD
-ignore = Q000, I100, I201, W503, W504
-=======
 ignore = Q000, I100, I201, W503
->>>>>>> 87bd4fc1
 
 
 [bumpver]
